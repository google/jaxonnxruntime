# This workflow will install Python dependencies, run tests and lint with a variety of Python versions
# For more information see: https://docs.github.com/en/actions/automating-builds-and-tests/building-and-testing-python

name: Build

on:
  push:
    branches:
      - main
      - 'test_*'
  pull_request:
    branches:
      - main

jobs:
  cancel-previous:
    name: Cancel Previous Runs
    runs-on: ubuntu-latest
    steps:
      - name: Cancel previous
        uses: styfle/cancel-workflow-action@0.10.1
        if: ${{github.ref != 'refs/head/main'}}
        with:
          access_token: ${{ github.token }}
  pre-commit:
    name: Test pre-commit hooks
    runs-on: ubuntu-latest
    steps:
      - uses: actions/checkout@v3
      - name: Set up Python 3.8
        uses: actions/setup-python@v4
        with:
          python-version: 3.9
      - uses: pre-commit/action@v2.0.3
  commit-count:
    name: Check commit count
    runs-on: ubuntu-latest
    steps:
    - uses: actions/checkout@v3
    # We allow at most 5 commits in a branch to ensure our CI doesn't break.
    - name: Check commit count in PR
      if: always()
      shell: bash
      run: |
        set -x
        # $GITHUB_REF is in format `refs/heads/<branch_name>`. We fetch it under
        # the name `commit-count` so we can refer to it below.
        # Do an unshallow fetch so we retrieve all commits (this is necessary
        # because ations/checkout@v2 fetches a shallow copy).
        git fetch origin --unshallow $GITHUB_REF:commit-count
        git fetch origin main
        diff=$(git rev-list --count origin/main...commit-count)
        # $GITHUB_REF adds an additional commit to the commit tree, so $diff is
        # one too high when executing this as a Github Action.
        if (( $diff > 6)); then
          echo "ERROR! More than 5 commits in PR -- please squash your commits."
          url=https://flax.readthedocs.io/en/latest/contributing.html#too-many-commits-in-a-pull-request
          echo "See $url for help on how to resolve this."
          exit 1
        fi
  test-import:
    name: Test import standalone
    runs-on: ubuntu-latest
    strategy:
      matrix:
        python-version: ['3.8', '3.9', '3.10']
    steps:
    - uses: actions/checkout@v3
    - name: Set up Python ${{ matrix.python-version }}
      uses: actions/setup-python@v4
      with:
        python-version: ${{ matrix.python-version }}
    - name: Install standalone dependencies only
      run: |
        pip install -e .[all]
    - name: Test importing jaxonnxruntime
      run: |
        python -c "import jaxonnxruntime"
  tests:
    name: Run Tests
    needs: [cancel-previous, pre-commit, commit-count, test-import]
    runs-on: ubuntu-20.04-16core
    strategy:
      matrix:
        python-version: ['3.9', '3.10', '3.11']
        test-type: [doctest, pytest, mypy]
        exclude:
          - test-type: mypy
<<<<<<< HEAD
            python-version: 3.9
          - test-type: mypy
            python-version: 3.11
          - test-type: doctest
            python-version: 3.9
          - test-type: doctest
            python-version: 3.11
=======
            python-version: 3.8
          - test-type: mypy
            python-version: 3.10
          - test-type: doctest
            python-version: 3.8
          - test-type: doctest
            python-version: 3.10
>>>>>>> 617ce2b4

    steps:
    - uses: actions/checkout@v3
    - name: Set up Python ${{ matrix.python-version }}
      id: setup_python
      uses: actions/setup-python@v4
      with:
        python-version: ${{ matrix.python-version }}
    - name: Get week and year
      id: date_key
      run: echo "DATE=$(date +%j)" >> $GITHUB_OUTPUT
    - name: Cached virtual environment
      id: venv_cache
      uses: actions/cache@v3
      with:
        path: venv
        key: pip-${{ steps.setup_python.outputs.python-version }}-${{ steps.date_key.outputs.DATE }}-${{ hashFiles('**/requirements.txt', 'setup.py') }}
    - name: Install Dependencies for cache
      if: steps.venv_cache.outputs.cache-hit != 'true'
      run: |
        if [ -d "venv" ]; then rm -rf venv; fi
        python3 -m venv venv
        venv/bin/python3 -m pip install .[all]
        venv/bin/python3 -m pip install .[testing]
        venv/bin/python3 -m pip install -r docs/requirements.txt
    - name: Install Jaxonnxruntime
      run: |
        venv/bin/python3 -m pip install -e .[all]
    - name: Cached mypy cache
      id: mypy_cache
      uses: actions/cache@v3
      if: matrix.test-type == 'mypy'
      with:
        path: .mypy_cache
        key: mypy-${{ steps.setup_python.outputs.python-version }}-${{ steps.date_key.outputs.DATE }}
    - name: Test with ${{ matrix.test-type }}
      run: |
        if [[ "${{ matrix.test-type }}" == "doctest" ]]; then
          tests/run_all_tests.sh --no-pytest --no-mypy --use-venv
        elif [[ "${{ matrix.test-type }}" == "pytest" ]]; then
          tests/run_all_tests.sh --no-doctest --no-mypy --with-cov --use-venv
        elif [[ "${{ matrix.test-type }}" == "mypy" ]]; then
          tests/run_all_tests.sh --no-doctest --no-pytest --use-venv
        else
          echo "Unknown test type: ${{ matrix.test-type }}"
          exit 1
        fi
    - name: Upload coverage to Codecov
      if: matrix.test-type == 'pytest'
      uses: codecov/codecov-action@v1
      with:
        file: ./coverage.xml
    # The below step just reports the success or failure of tests as a "commit status".
    # This is needed for copybara integration.
    - name: Report success or failure as github status
      if: always()
      shell: bash
      run: |
        status="${{ job.status }}"
        lowercase_status=$(echo $status | tr '[:upper:]' '[:lower:]')
        curl -sS --request POST \
        --url https://api.github.com/repos/${{ github.repository }}/statuses/${{ github.sha }} \
        --header 'authorization: Bearer ${{ secrets.GITHUB_TOKEN }}' \
        --header 'content-type: application/json' \
        --data '{
           "state": "'$lowercase_status'",
           "target_url": "https://github.com/${{ github.repository }}/actions/runs/${{ github.run_id }}",
           "description": "'$status'",
           "context": "github-actions/Build"
           }'<|MERGE_RESOLUTION|>--- conflicted
+++ resolved
@@ -86,7 +86,6 @@
         test-type: [doctest, pytest, mypy]
         exclude:
           - test-type: mypy
-<<<<<<< HEAD
             python-version: 3.9
           - test-type: mypy
             python-version: 3.11
@@ -94,16 +93,6 @@
             python-version: 3.9
           - test-type: doctest
             python-version: 3.11
-=======
-            python-version: 3.8
-          - test-type: mypy
-            python-version: 3.10
-          - test-type: doctest
-            python-version: 3.8
-          - test-type: doctest
-            python-version: 3.10
->>>>>>> 617ce2b4
-
     steps:
     - uses: actions/checkout@v3
     - name: Set up Python ${{ matrix.python-version }}
