# Copyright 2023 The Jaxonnxruntime Authors.
#
# Licensed under the Apache License, Version 2.0 (the "License");
# you may not use this file except in compliance with the License.
# You may obtain a copy of the License at
#
#     http://www.apache.org/licenses/LICENSE-2.0
#
# Unless required by applicable law or agreed to in writing, software
# distributed under the License is distributed on an "AS IS" BASIS,
# WITHOUT WARRANTIES OR CONDITIONS OF ANY KIND, either express or implied.
# See the License for the specific language governing permissions and
# limitations under the License.

# Copyright 2023 The Jaxonnxruntime Authors.
#
# Licensed under the Apache License, Version 2.0 (the "License");
# you may not use this file except in compliance with the License.
# You may obtain a copy of the License at
#
#     http://www.apache.org/licenses/LICENSE-2.0
#
# Unless required by applicable law or agreed to in writing, software
# distributed under the License is distributed on an "AS IS" BASIS,
# WITHOUT WARRANTIES OR CONDITIONS OF ANY KIND, either express or implied.
# See the License for the specific language governing permissions and
# limitations under the License.
"""Define ONNX Cast operator."""
import functools
<<<<<<< HEAD
import inspect
from collections.abc import Callable, Sequence
from typing import Any
=======
>>>>>>> b5d40dd0

import onnx
from jax import jit
from jax import numpy as jnp
from jaxonnxruntime.core import handler
from jaxonnxruntime.core import onnx_node
<<<<<<< HEAD
=======

import onnx

register_op = handler.register_op
Handler = handler.Handler
OnnxNode = onnx_node.OnnxNode
>>>>>>> b5d40dd0


@handler.register_op("Cast")
class Cast(handler.Handler):
  """Implementation of the ONNX Cast operator."""

  @classmethod
  def _prepare(cls, node: onnx_node.OnnxNode, inputs: Sequence[Any], onnx_jax_impl: Any):
    sig = inspect.signature(onnx_jax_impl)
    kwparams = [param.name for param in sig.parameters.values() if param.kind == inspect.Parameter.KEYWORD_ONLY]
    for name in kwparams:
      node.attrs_dict[name] = node.attrs.get(name, None)
    if not node.attrs_dict['from_type']:
      from_type = node.context_graph.value_info_dict[
          node.inputs[0]
      ].type.tensor_type.elem_type
      node.attrs_dict['from_type'] = from_type

  @classmethod
  def version_13(cls, node: onnx_node.OnnxNode, inputs: Sequence[Any]) -> Callable[..., Any]:
    """ONNX version_13 Cast op."""
    cls._prepare(node, inputs, onnx_cast)
    return onnx_cast

<<<<<<< HEAD

@functools.partial(jit, static_argnames=("to", "from_type"))
def onnx_cast(x, *, to, from_type=None):
=======
  @classmethod
  def _prepare(cls, node: OnnxNode):
    super().prepare_attrs_list(node, onnx_cast)
    if not node.attrs_list[-1]:
      from_type = node.context_graph.value_info_dict[
          node.inputs[0]
      ].type.tensor_type.elem_type
      node.attrs_list[-1] = from_type


@functools.partial(jit, static_argnames=("to", "from_type"))
def onnx_cast(x, to, from_type=None):
>>>>>>> b5d40dd0
  if from_type is onnx.TensorProto.STRING or to is onnx.TensorProto.STRING:
    raise NotImplementedError(
        "Cast JAX version do not support STRING type yet."
    )
  to_type = tensor_dtype_to_jnp_dtype(to)
  from_type = tensor_dtype_to_jnp_dtype(from_type) if from_type else x.dtype
  try:
    return x.view(from_type).astype(to_type)
  except Exception as e:
    raise ValueError(
        f"onnx_cast can not support from_type = {from_type}, to_type ="
        f" {to_type}"
    ) from e


def tensor_dtype_to_jnp_dtype(tensor_type):
  if tensor_type is onnx.TensorProto.BFLOAT16:
    return jnp.bfloat16
  return jnp.dtype(onnx.helper.mapping.TENSOR_TYPE_TO_NP_TYPE[tensor_type])<|MERGE_RESOLUTION|>--- conflicted
+++ resolved
@@ -27,27 +27,21 @@
 # limitations under the License.
 """Define ONNX Cast operator."""
 import functools
-<<<<<<< HEAD
 import inspect
 from collections.abc import Callable, Sequence
 from typing import Any
-=======
->>>>>>> b5d40dd0
 
 import onnx
 from jax import jit
 from jax import numpy as jnp
 from jaxonnxruntime.core import handler
 from jaxonnxruntime.core import onnx_node
-<<<<<<< HEAD
-=======
 
 import onnx
 
 register_op = handler.register_op
 Handler = handler.Handler
 OnnxNode = onnx_node.OnnxNode
->>>>>>> b5d40dd0
 
 
 @handler.register_op("Cast")
@@ -72,24 +66,8 @@
     cls._prepare(node, inputs, onnx_cast)
     return onnx_cast
 
-<<<<<<< HEAD
-
 @functools.partial(jit, static_argnames=("to", "from_type"))
 def onnx_cast(x, *, to, from_type=None):
-=======
-  @classmethod
-  def _prepare(cls, node: OnnxNode):
-    super().prepare_attrs_list(node, onnx_cast)
-    if not node.attrs_list[-1]:
-      from_type = node.context_graph.value_info_dict[
-          node.inputs[0]
-      ].type.tensor_type.elem_type
-      node.attrs_list[-1] = from_type
-
-
-@functools.partial(jit, static_argnames=("to", "from_type"))
-def onnx_cast(x, to, from_type=None):
->>>>>>> b5d40dd0
   if from_type is onnx.TensorProto.STRING or to is onnx.TensorProto.STRING:
     raise NotImplementedError(
         "Cast JAX version do not support STRING type yet."
