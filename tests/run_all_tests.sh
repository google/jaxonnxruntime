--- conflicted
+++ resolved
@@ -97,15 +97,6 @@
   pytest -n auto tests $PYTEST_OPTS $PYTEST_IGNORE
 fi
 
-<<<<<<< HEAD
-=======
-if $RUN_PYTYPE; then
-  echo "=== RUNNING PYTYPE ==="
-  # Validate types in library code.
-  pytype --jobs auto --config pyproject.toml jaxonnxruntime/
-fi
->>>>>>> 617ce2b4
-
 if $RUN_MYPY; then
   echo "=== RUNNING MYPY ==="
   # Validate types in library code.
